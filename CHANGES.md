## Changes in 0.2.0 (in dev)

### Enhancements

<<<<<<< HEAD
* Reworked `xcube extract` to be finally useful and effective for point data extraction. (#102) 
* `xcube server`can now filter datasets by point coordinate, e.g. `/datasets?point=12.5,52.8`. (#50) 
=======
* `xcube server`can now limit time series to a maximum number of 
  valid (not NaN) values. To activate, pass optional query parameter `maxValids` to the various `/ts`
  functions. The special value `-1` will restrict the result to contain only valid values. (#113) 
* `xcube server`can now filter datasets by point coordinate, e.g. `/dataset?point=12.5,52.8`. (#50) 
>>>>>>> ecfc43a8
* Reworked `xcube gen` to be more user-friendly and more consistent with other tools. 
  The changes are
  - Removed `--dir` and `--name` options and replaced it by single `--output` option, 
    whose default value is `out.zarr`. (#45)
  - The `--format` option no longer has a default value. If not given, 
    format is guessed from `--output` option.
  - Renamed following parameters in the configuration file:
    + `input_files` into `input_paths`, also because paths may point into object storage 
      locations (buckets);  
    + `output_file` into `output_path`, to be consistent with `input_paths`.  
* Added new CLI command `xcube prune`. The tool deletes all block files associated with empty (NaN-
  only) chunks in given INPUT cube, which must have ZARR format. This can drastically reduce files 
  in sparse cubes and improve cube reading performance. (#92)
* `xcube serve` has a new `prefix` option which is a path appended to the server's host.
  The `prefix` option replaces the `name` option which is now deprecated but kept 
  for backward compatibility. (#79)
* Added new CLI command `xcube resample` that is used to generate temporarily up- or downsampled
  data cubes from other data cubes.
* `xcube serve` can now be run with data cube paths and styling information given via the CLI rather 
  than a configuration file. For example `xcube serve --styles conc_chl=(0,20,"viridis") /path/to/my/chl-cube.zarr`.
  This allows for quick inspection of newly generated cubes via `xcube gen`.
  Also added option `--show` that starts the Xcube viewer on desktop environments in a browser. 
* Added new `xcube apply` command that can be used to generate an output cube computed from a Python function 
  that is applied to one or more input cubes. 
  The command is still in development and therefore hidden.
* Added new `xcube timeit` command that can be used to measure the time required for 
  parameterized command invocations. 
  The command is still in development and therefore hidden.
* Added global `xcube --scheduler <scheduler>` option for Dask distributed computing (#58)
* Added global `xcube --traceback` option, removed local `xcube gen --traceback` option
* Completed version 1 of an xcube developer guide.
* Added `xcube serve` command (#43) 
* `xcube serve`: Time-series web API now also returns "uncertainty" (#48)
* Added `xcube level` command to allow for creating spatial pyramid levels (#38)
* `xcube gen` accepts multiple configuration files that will be merged in order (#21)
* Added `xcube gen` option `--sort` when input data list should be sorted (#33)    
* Added `xcube vars2dim` command to make variables a cube dimension (#31)
* Added `xcube serve` option `--traceperf` that allows switching on performance diagnostics.
* Included possibility to read the input file paths from a text file. (#47)
* Restructured and clarified code base (#27)
* Moved to Python 3.7 (#25)
* Excluding all input processors except for the default one. They are now plugins and have own repositories within the 
xcube's organisation. (#49)

### Fixes

* Fixed `xcube extract` regression that stopped working after Pandas update (#95) 
* Fixed problem where CTRL+C didn't function anymore with `xcube serve`. (#87)
* Fixed error `indexes along dimension 'y' are not equal` occurred when using 
  `xcube gen` with processed variables that used flag values (#86)
* Fixed `xcube serve` WMTS KVP API to allow for case-insensitive query parameters. (#77)
* Fixed error in plugins when importing `xcube.api.gen` (#62)
* Fixed import of plugins only when executing `xcube.cli` (#66)


## Changes in 0.1.0

* Respecting chunk sizes when computing tile sizes [#44](https://github.com/dcs4cop/xcube-server/issues/44)
* The RESTful tile operations now have a query parameter `debug=1` which toggles tile 
  computation performance diagnostics.
* Can now associate place groups with datasets.
* Major revision of API. URLs are now more consistent.
* Request for obtaining a legend for a layer of given by a variable of a data set was added.
* Added a Dockerfile to build an xcube docker image and to run the demo
* The RESTful time-series API now returns ISO-formatted UTC dates [#26](https://github.com/dcs4cop/xcube-server/issues/26)
<|MERGE_RESOLUTION|>--- conflicted
+++ resolved
@@ -2,15 +2,12 @@
 
 ### Enhancements
 
-<<<<<<< HEAD
 * Reworked `xcube extract` to be finally useful and effective for point data extraction. (#102) 
 * `xcube server`can now filter datasets by point coordinate, e.g. `/datasets?point=12.5,52.8`. (#50) 
-=======
 * `xcube server`can now limit time series to a maximum number of 
   valid (not NaN) values. To activate, pass optional query parameter `maxValids` to the various `/ts`
   functions. The special value `-1` will restrict the result to contain only valid values. (#113) 
 * `xcube server`can now filter datasets by point coordinate, e.g. `/dataset?point=12.5,52.8`. (#50) 
->>>>>>> ecfc43a8
 * Reworked `xcube gen` to be more user-friendly and more consistent with other tools. 
   The changes are
   - Removed `--dir` and `--name` options and replaced it by single `--output` option, 
